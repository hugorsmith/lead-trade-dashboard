import streamlit as st
import pandas as pd
import plotly.express as px
import plotly.graph_objects as go
import numpy as np

# Page configuration
st.set_page_config(
    page_title="Lead Trade Analysis",
    page_icon="📊",
    layout="wide"
)

# Title and description
st.title("Global Lead Trade Analysis Dashboard")
st.markdown("""
    <style>
    .main {
        background-color: #0A1929;
        color: #E0E0E0;
    }
    .stMetric {
        background-color: rgba(255, 255, 255, 0.1);
        border-radius: 5px;
        padding: 10px;
    }
    /* Light mode - darker text */
    [data-theme="light"] .stMetric label {
        color: #2C3E50 !important;
    }
    /* Dark mode - light text */
    [data-theme="dark"] .stMetric label {
        color: #E0E0E0 !important;
    }
    /* Light mode - darker text for headers */
    [data-theme="light"] h1, [data-theme="light"] h2, [data-theme="light"] h3, [data-theme="light"] p {
        color: #2C3E50 !important;
    }
    /* Dark mode - light text for headers */
    [data-theme="dark"] h1, [data-theme="dark"] h2, [data-theme="dark"] h3, [data-theme="dark"] p {
        color: #E0E0E0 !important;
    }
    @media (max-width: 768px) {
        .mobile-warning {
            display: block;
            background-color: rgba(255, 193, 7, 0.1);
            border-left: 5px solid #ffc107;
            padding: 1rem;
            margin: 1rem 0;
            color: #ffc107;
        }
    }
    @media (min-width: 769px) {
        .mobile-warning {
            display: none;
        }
    }
    </style>
    <div class="mobile-warning">
        📱 This dashboard is best viewed on desktop devices for the full interactive experience.
    </div>
""", unsafe_allow_html=True)

# Create a container div for text and both links
st.markdown("""
    <div>
        Based on global lead metal trade data from 2012-2023. Trade data is reconciled per CEPII's BACI database.
        Select a country and HS codes to explore trade patterns by weight (tons).
    </div>
    <br>
    <div style='display: flex; gap: 20px; align-items: center; margin-bottom: 20px;'>
        <a href='https://leadbatteries.substack.com/' target='_blank'>
            <button style='
                background-color: #FF4B4B;
                color: white;
                padding: 6px 12px;
                border: none;
                border-radius: 4px;
                cursor: pointer;
                font-size: 0.9rem;
                transition: background-color 0.3s;
                box-shadow: 0 2px 4px rgba(0,0,0,0.2);
            '>
                📚 Read More on Lead Battery Notes
            </button>
        </a>
        <a href='https://github.com/hugorsmith/lead-trade-data' style='
            color: #4A90E2;
            text-decoration: none;
            font-size: 0.9rem;
        '>
            🔗 Data Source
        </a>
    </div>
""", unsafe_allow_html=True)

# Define custom colors for both HS codes and categories
CUSTOM_COLORS = {
    # New Lead
    260700: '#27272a',  # Dark grey
    780110: '#71717a',  # Lighter grey
    780191: '#a1a1aa',  # Lighter grey (other unwrought lead)
    780199: '#d4d4d8',  # Lighter grey (other refined lead)
    # New Batteries
    850710: '#22c55e',  # Green
    850720: '#4ade80',  # Lighter green
    # Used Batteries & Scrap
    854810: '#fdba74',   # Orange-300
    780200: '#f97316',  # Orange-500 
}

CATEGORY_COLORS = {
<<<<<<< HEAD
    'Ores & Concentrates': {
        'base': '#8c6675',  # Sienna brown
        'codes': {
            '260700': '#8c6675'  # Same as base since only one code
        }
    },
    'New Lead': {
        'base': '#4F4F4F',  # Base gray
        'codes': {
            '780110': '#4F4F4F',  # Darker gray
            '780191': '#757575',  # Base gray
            '780199': '#A5A5A5'   # Lighter gray
        }
    },
    'New Batteries': {
        'base': '#ffe000',  # Forest green
        'codes': {
            '850710': '#ffe000',  # Darker green
            '850720': '#fff085'   # Lighter green
        }
    },
    'Used Batteries & Scrap': {
        'base': '#eb7f00',  # Bright orange
        'codes': {
            '854810': '#eb7f00',  # Darker orange
            '780200': '#ffbc6d'   # Lighter orange
        }
    }
}

# Create a flat mapping of HS codes to colors for easy lookup
HS_CODE_COLORS = {
    hs_code: category_data['codes'][hs_code]
    for category, category_data in CATEGORY_COLORS.items()
    for hs_code in category_data['codes']
=======
    'New Lead': '#52525b',        # Grey
    'New Batteries': '#16a34a',    # Green
    'Used Batteries & Scrap': '#ea580c'  # Orange
>>>>>>> 579e7540
}

# Create theme-aware plotly template
def get_plotly_template():
    is_light_theme = st.get_option("theme.base") == "light"
    if is_light_theme:
        return 'plotly'  # Use default light theme
    else:
        return 'plotly_dark'  # Use built-in dark theme

# Define the HS codes and their categories at the top level (before any functions)
HS_CODE_CATEGORIES = {
    'New Lead': [
        (260700, 'Lead ores and concentrates'),
        (780110, 'Refined lead - unwrought'),
        (780191, 'Other unwrought lead'),
        (780199, 'Other refined lead')
    ],
    'New Batteries': [
        (850710, 'New lead-acid batteries for starting engines'),
        (850720, 'Other new lead-acid batteries')
    ],
    'Used Batteries & Scrap': [
        (854810, 'Waste batteries'),
        (780200, 'Lead waste and scrap')
    ]
}

# Create labels for the HS codes
hs_code_labels = {
    code: f"{code} - {desc}"
    for category, products in HS_CODE_CATEGORIES.items()
    for code, desc in products
}

# Create a mapping dictionary for the category assignment
HS_TO_CATEGORY = {
    hs_code: category
    for category, products in HS_CODE_CATEGORIES.items()
    for hs_code, _ in products
}

# Create a mapping from product labels to colors
HS_LABEL_COLORS = {
    hs_code_labels[code]: color
    for code, color in CUSTOM_COLORS.items()
}

# Load the data
@st.cache_data
def load_trade_data():
    try:
        with st.spinner('Loading trade data...'):
            df = pd.read_csv('lead_trade_data.csv')
            df['product'] = df['product'].astype(int)
            df['category'] = df['product'].map(HS_TO_CATEGORY)
            return df
    except Exception as e:
        st.error(f"Error loading trade data: {str(e)}")
        return None
    
@st.cache_data
def load_country_data():
    try:
        with st.spinner('Loading trade data...'):
            country_df = pd.read_csv('countries.csv')
            return country_df
    except Exception as e:
        st.error(f"Error loading country data: {str(e)}")
        return None, None

df = load_trade_data()
country_df = load_country_data()
if df is None or country_df is None:
    st.stop()

# Sidebar for filters
st.sidebar.header("Filters")

# HS code selector with categories
st.sidebar.subheader("Select Products:")

# Create checkboxes grouped by category
selected_hs_codes = []
for category, products in HS_CODE_CATEGORIES.items():
    st.sidebar.markdown(f"### {category}")
    for hs_code, description in products:
        if st.sidebar.checkbox(
            f"{hs_code} - {description}", 
            value=True,  # Changed back to True to have all selected by default
            key=f"hs_code_{hs_code}"
        ):
            selected_hs_codes.append(hs_code)

# Ensure at least one HS code is selected
if not selected_hs_codes:
    st.sidebar.warning("Please select at least one product")
    selected_hs_codes = [list(HS_CODE_CATEGORIES.values())[0][0][0]]  # First HS code as fallback

# Replace the metrics year selector with a date range selector
st.sidebar.subheader("Date Range")
min_year = int(df['year'].min())
max_year = int(df['year'].max())
selected_years = st.sidebar.slider(
    'Select Year Range',
    min_value=min_year,
    max_value=max_year,
    value=(min_year, max_year)
)

# Country selector

region_col, subregion_col, intermediate_col, country_col = st.columns(4)
with region_col:
    regions = sorted(country_df.region.drop_duplicates().to_list())
    region = st.selectbox("Region", regions, index=None)

with subregion_col:
    subregions = country_df[country_df.subregion.notna()]
    subregions = subregions.query("region == @region or @region == @region")
    subregions = sorted(subregions.subregion.drop_duplicates().to_list())
    subregion = st.selectbox("Sub-region", subregions, index=None)

with intermediate_col:
    intermediate = country_df[country_df.intermediate_region.notna()]
    intermediate = intermediate.query("(region == @region or @region == @region) and (subregion == @subregion or @subregion == @subregion)")
    intermediate = sorted(intermediate.intermediate_region.drop_duplicates().to_list())
    intermediate_region = st.selectbox("Intermediate Region", intermediate, index=None)

with country_col:
    countries = country_df[country_df.name.notna()]
    countries = countries.query("""
        (region == @region or @region == @region) and \
        (subregion == @subregion or @subregion == @subregion) and \
        (intermediate_region == @intermediate_region or @intermediate_region == @intermediate_region)
    """)
    countries = sorted(countries.name.drop_duplicates().to_list())
    country = st.selectbox("Country", countries, index=None)

# Update the data filtering
df_filtered = df[
    (df['product'].isin(selected_hs_codes)) & 
    (df['year'].between(selected_years[0], selected_years[1]))
]

# Create trade flows for selected country
if country:
    exports = df_filtered[df_filtered.exporter_name == country].copy()
    imports = df_filtered[df_filtered.importer_name == country].copy()
else:
    exports = df_filtered[df_filtered.exporter_name.isin(countries)].copy()
    imports = df_filtered[df_filtered.importer_name.isin(countries)].copy()

selected_countries = (
    country if country is not None else
    intermediate_region if intermediate_region is not None else
    subregion if subregion is not None else
    region if region is not None else
    "All Countries"
)

# Add key metrics at the top
st.subheader("Key Metrics (tons)")

# Add year selector for metrics
available_years = sorted(df_filtered['year'].unique(), reverse=True)  # Sort in descending order
selected_metrics_year = df_filtered.year.max()

# Filter data for selected year
exports_year = exports[exports['year'] == selected_metrics_year]
imports_year = imports[imports['year'] == selected_metrics_year]

metrics_col1, metrics_col2, metrics_col3, metrics_col4 = st.columns(4)

with metrics_col1:
    total_exports = exports_year['quantity'].sum()
    def calculate_yoy_change(current_value, previous_value):
        if previous_value == 0:
            return 0
        return ((current_value - previous_value) / previous_value) * 100

    # Get previous year data
    previous_year = selected_metrics_year - 1
    exports_prev_year = exports[exports['year'] == previous_year]['quantity'].sum()
    import_change = calculate_yoy_change(total_exports, exports_prev_year)
    st.metric(
        "Total Export Volume", 
        f"{total_exports:,.0f} mt",
        f"{import_change:+.1f}% vs prev year"
    )

with metrics_col2:
    total_imports = imports_year['quantity'].sum()
    def calculate_yoy_change(current_value, previous_value):
        if previous_value == 0:
            return 0
        return ((current_value - previous_value) / previous_value) * 100

    # Get previous year data
    previous_year = selected_metrics_year - 1
    imports_prev_year = imports[imports['year'] == previous_year]['quantity'].sum()
    import_change = calculate_yoy_change(total_imports, imports_prev_year)
    st.metric(
        "Total Import Volume", 
        f"{total_imports:,.0f} mt",
        f"{import_change:+.1f}% vs prev year"
    )

with metrics_col3:
    trade_balance = total_exports - total_imports
    st.metric("Trade Balance", f"{trade_balance:,.0f} mt")

with metrics_col4:
    num_partners = len(set(exports_year['importer_name'].unique()) | set(imports_year['exporter_name'].unique()))
    st.metric("Trading Partners", f"{num_partners}")

# Update the yearly exports/imports data preparation
yearly_exports = (
    exports.groupby(['year', 'category', 'product'])['quantity']
    .sum()
    .reset_index()
<<<<<<< HEAD
    .assign(
        product_label = lambda x: x['product'].map(hs_code_labels),
        order = lambda x: x['product'].map({c: i for i, c in enumerate(HS_TO_CATEGORY.keys())})
    )
    .sort_values(['order'])
=======
    .assign(product_label=lambda x: x['product'].map(hs_code_labels))
>>>>>>> 579e7540
)

yearly_imports = (
    imports.groupby(['year', 'category', 'product'])['quantity']
    .sum()
    .reset_index()
<<<<<<< HEAD
    .assign(
        product_label = lambda x: x['product'].map(hs_code_labels),
        order = lambda x: x['product'].map({c: i for i, c in enumerate(HS_TO_CATEGORY.keys())})
    )
    .sort_values(['order'])
=======
    .assign(product_label=lambda x: x['product'].map(hs_code_labels))
>>>>>>> 579e7540
)

# Show trade imbalance
yearly_trades = (
    pd.concat([
        yearly_imports.assign(direction = "imports"),
        yearly_exports.assign(direction = "exports")
    ])
    .groupby(['year', 'category', 'direction'])['quantity']
    .sum()
    .reset_index()
    .pivot(index=['year','category'], columns='direction', values='quantity')
    .reset_index()
    .fillna(0)
)

<<<<<<< HEAD
from plotly.subplots import make_subplots

fig0 = make_subplots(
    rows=2, cols=1,
    # shared_xaxes=True,
    vertical_spacing=0.15,
    subplot_titles=("", ""),
    row_heights=[0.5, 0.5]
=======
fig0 = px.bar(
    yearly_imports_exports,
    x='year',
    y='imbalance',
    color='category',
    barmode='relative',
    labels={
        'imbalance': 'Exports - Imports (tons)',
        'year': 'Year',
        'category': 'Category'
    },
    color_discrete_map=CATEGORY_COLORS,  # Use category colors instead of HS code colors
>>>>>>> 579e7540
)

for category in yearly_trades['category'].unique():
    cat_df = yearly_trades.query("category == @category")
    fig0.add_trace(go.Bar(
        x=cat_df['year'],
        y=cat_df['exports'],
        marker_color=cat_df['category'].map({k: v['base'] for k, v in CATEGORY_COLORS.items()}),
        name=category,
    ), row=1, col=1)

for category in yearly_trades['category'].unique():
    cat_df = yearly_trades.query("category == @category")
    fig0.add_trace(go.Bar(
        x=cat_df['year'],
        y=cat_df['imports'],
        name=category,
        marker_color=cat_df['category'].map({k: v['base'] for k, v in CATEGORY_COLORS.items()}),
        showlegend=False,
    ), row=2, col=1)

years = yearly_trades['year'].unique()

# Customize the layout
fig0.update_layout(
    plot_bgcolor='rgba(0,0,0,0)',
    paper_bgcolor='rgba(0,0,0,0)',
    legend=dict(
        title="",
        orientation="h",
        y=1.1,
        x=0
    ),
    # Only apply custom colors in dark mode
    font=dict(
        color='#E0E0E0' if st.get_option("theme.base") == "dark" else None,
        size=12
    ),
    title=dict(
        text=f'Exports and Imports for {selected_countries} by Category',
        font=dict(
            color='#E0E0E0' if st.get_option("theme.base") == "dark" else None,
            size=16
        )
    ),
    xaxis=dict(
        gridcolor='rgba(128,128,128,0.1)', 
        linecolor='rgba(128,128,128,0.2)',
        title="",
        tickvals=years,
        ticktext=years.astype(str),
        domain=[0,1]
    ),
    xaxis2=dict(
        gridcolor='rgba(128,128,128,0.1)', 
        linecolor='rgba(128,128,128,0.2)',
        title="",
        tickvals=years,
        ticktext=years.astype(str),
        domain=[0,1],
        showticklabels=False
    ),
    yaxis=dict(
        gridcolor='rgba(128,128,128,0.1)', 
<<<<<<< HEAD
        linecolor='rgba(128,128,128,0.2)',
        title="Exports (tons)",
        # zeroline=True,  # Added: more visible zero line
        # zerolinewidth=2  # Added: thicker zero line
    ),
    yaxis2=dict(
        gridcolor='rgba(128,128,128,0.1)', 
        linecolor='rgba(128,128,128,0.2)',
        title="Imports (tons)",
        range=[yearly_trades.groupby(['year'])['imports'].sum().reset_index().imports.max(), 0]
=======
        linecolor='rgba(128,128,128,0.2)'
>>>>>>> 579e7540
    ),
    barmode="stack",
    template=get_plotly_template(),
    margin=dict(b=120, l=50, r=50, t=50),
    height=400
)

st.plotly_chart(fig0, use_container_width=True)

# Create tabs for exports and imports
tab1, tab2 = st.tabs(["Exports Analysis", "Imports Analysis"])

with tab1:
    st.header("Exports Analysis")
    
    # Time series of exports by HS code
    fig1 = px.bar(
        yearly_exports,
        x='year',
        y='quantity',
        color='product_label',
        labels={
            'quantity': 'Volume (tons)',
            'year': 'Year',
            'product_label': 'HS Code'
        },
        barmode='stack',
        color_discrete_map=HS_LABEL_COLORS,  # Use the label mapping instead of sequence
        template=get_plotly_template()
    )
    # Customize the layout
    fig1.update_layout(
        plot_bgcolor='rgba(0,0,0,0)',
        paper_bgcolor='rgba(0,0,0,0)',
        legend=dict(
            title="HS Codes",
            orientation="h",
            yanchor="bottom",
            y=-0.55,
            xanchor="center",
            x=0.5
        ),
        # Only apply custom colors in dark mode
        font=dict(
            color='#E0E0E0' if st.get_option("theme.base") == "dark" else None,
            size=12
        ),
        title=dict(
            text=f'Export Volumes for {selected_countries} by HS Code',
            font=dict(
                color='#E0E0E0' if st.get_option("theme.base") == "dark" else None,
                size=16
            )
        ),
        xaxis=dict(
            gridcolor='rgba(128,128,128,0.1)', 
            linecolor='rgba(128,128,128,0.2)'
        ),
        yaxis=dict(
            gridcolor='rgba(128,128,128,0.1)', 
            linecolor='rgba(128,128,128,0.2)'
        ),
        margin=dict(b=120, l=50, r=50, t=50),
        height=550
    )
    st.plotly_chart(fig1, use_container_width=True)

    # Top export destinations with category breakdown
    st.subheader("Top Export Destinations")
    
    # Add year selector
    available_years = sorted(exports['year'].unique(), reverse=True)  # Sort years descending
    selected_year = st.selectbox(
        'Select Year',
        available_years,
        index=0  # Default to most recent year
    )
    
    # Filter exports for selected year
    exports_selected_year = exports[exports['year'] == selected_year]
    
    # Calculate total quantities and get top 20 countries
    country_totals = (
        exports_selected_year
        .groupby('importer_name')['quantity']
        .sum()
        .sort_values(ascending=False)
        .head(20)
    )
    
    # Get the detailed breakdown for top countries
    top_exports = (
        exports_selected_year[exports_selected_year['importer_name'].isin(country_totals.index)]
        .groupby(['year','product','importer_name'])['quantity']
        .sum()
        .reset_index()
        .assign(product_label=lambda x: x['product'].map(hs_code_labels))
        .copy()
    )
    
    # Sort the countries by their total volume
    country_order = country_totals.index.tolist()
    
    fig2 = px.bar(
        top_exports,
        x='importer_name',
        y='quantity',
        color='product_label',
        labels={
            'quantity': 'Volume (tons)',
            'importer_name': 'Importing Country',
            'product_label': 'HS Code'
        },
        color_discrete_map=HS_LABEL_COLORS,  # Use the label mapping
        category_orders={'importer_name': country_order},
        template=get_plotly_template()
    )
    fig2.update_layout(
        plot_bgcolor='rgba(0,0,0,0)',
        paper_bgcolor='rgba(0,0,0,0)',
        legend=dict(
            title="HS Codes",
            orientation="h",
            yanchor="bottom",
            y=-0.55,
            xanchor="center",
            x=0.5
        ),
        # Only apply custom colors in dark mode
        font=dict(
            color='#E0E0E0' if st.get_option("theme.base") == "dark" else None,
            size=12
        ),
        title=dict(
            text=f'Top Export Destinations for {selected_countries} ({selected_year})',
            font=dict(
                color='#E0E0E0' if st.get_option("theme.base") == "dark" else None,
                size=16
            )
        ),
        xaxis=dict(
            gridcolor='rgba(128,128,128,0.1)', 
            linecolor='rgba(128,128,128,0.2)',
            tickangle=30,
            tickfont=dict(size=9),
            automargin=True
        ),
        yaxis=dict(
            gridcolor='rgba(128,128,128,0.1)', 
            linecolor='rgba(128,128,128,0.2)'
        ),
        margin=dict(b=120, l=50, r=50, t=50),
        height=550
    )
    st.plotly_chart(fig2, use_container_width=True)

with tab2:
    st.header("Imports Analysis")
    
    # Time series of imports by HS code
    
    fig3 = px.bar(
        yearly_imports,
        x='year',
        y='quantity',
        color='product_label',
        labels={
            'quantity': 'Volume (tons)',
            'year': 'Year',
            'product_label': 'HS Code'
        },
        barmode='stack',
        color_discrete_map=HS_LABEL_COLORS,  # Use the label mapping
        template=get_plotly_template()
    )
    fig3.update_layout(
        plot_bgcolor='rgba(0,0,0,0)',
        paper_bgcolor='rgba(0,0,0,0)',
        legend=dict(
            title="HS Codes",
            orientation="h",
            yanchor="bottom",
            y=-0.55,
            xanchor="center",
            x=0.5
        ),
        # Only apply custom colors in dark mode
        font=dict(
            color='#E0E0E0' if st.get_option("theme.base") == "dark" else None,
            size=12
        ),
        title=dict(
            text=f'Import Volumes for {selected_countries} by HS Code',
            font=dict(
                color='#E0E0E0' if st.get_option("theme.base") == "dark" else None,
                size=16
            )
        ),
        xaxis=dict(
            gridcolor='rgba(128,128,128,0.1)', 
            linecolor='rgba(128,128,128,0.2)'
        ),
        yaxis=dict(
            gridcolor='rgba(128,128,128,0.1)', 
            linecolor='rgba(128,128,128,0.2)'
        ),
        margin=dict(b=120, l=50, r=50, t=50),
        height=550
    )
    st.plotly_chart(fig3, use_container_width=True)

    # Top import sources with category breakdown
    st.subheader("Top Import Sources")
    
    # Add year selector for imports
    available_years = sorted(imports['year'].unique(), reverse=True)  # Sort years descending
    selected_year_imports = st.selectbox(
        'Select Year',
        available_years,
        index=0,  # Changed to 0 to default to most recent year
        key='import_year_selector'
    )
    
    # Filter imports for selected year
    imports_selected_year = imports[imports['year'] == selected_year_imports]
    
    # Calculate total quantities and get top 20 countries
    country_totals = (
        imports_selected_year
        .groupby('exporter_name')['quantity']
        .sum()
        .sort_values(ascending=False)
        .head(20)
    )
    
    # Get the detailed breakdown for top countries
    top_imports = (
        imports_selected_year[imports_selected_year['exporter_name'].isin(country_totals.index)]
        .groupby(['year','product','exporter_name'])['quantity']
        .sum()
        .reset_index()
        .assign(product_label=lambda x: x['product'].map(hs_code_labels))
        .copy()
    )
    
    # Sort the countries by their total volume
    country_order = country_totals.index.tolist()
    
    fig4 = px.bar(
        top_imports,
        x='exporter_name',
        y='quantity',
        color='product_label',
        labels={
            'quantity': 'Volume (tons)',
            'exporter_name': 'Exporting Country',
            'product_label': 'HS Code'
        },
        color_discrete_map=HS_LABEL_COLORS,  # Use the label mapping
        category_orders={'exporter_name': country_order},
        template=get_plotly_template()
    )
    
    # Rest of the layout remains the same
    fig4.update_layout(
        plot_bgcolor='rgba(0,0,0,0)',
        paper_bgcolor='rgba(0,0,0,0)',
        legend=dict(
            title="HS Codes",
            orientation="h",
            yanchor="bottom",
            y=-0.55,
            xanchor="center",
            x=0.5
        ),
        font=dict(
            color='#E0E0E0' if st.get_option("theme.base") == "dark" else None,
            size=12
        ),
        title=dict(
            text=f'Top Import Sources for {selected_countries} ({selected_year_imports})',
            font=dict(
                color='#E0E0E0' if st.get_option("theme.base") == "dark" else None,
                size=16
            )
        ),
        xaxis=dict(
            gridcolor='rgba(128,128,128,0.1)', 
            linecolor='rgba(128,128,128,0.2)',
            tickangle=30,  # Added to match exports
            tickfont=dict(size=9),  # Added to match exports
            automargin=True  # Added to match exports
        ),
        yaxis=dict(
            gridcolor='rgba(128,128,128,0.1)', 
            linecolor='rgba(128,128,128,0.2)'
        ),
        margin=dict(b=120, l=50, r=50, t=50),
        height=550
    )
    st.plotly_chart(fig4, use_container_width=True)

# Add after the filters section
st.sidebar.subheader("Download Data")
filtered_data = df_filtered[
    (df_filtered['exporter_name'] == country) |
    (df_filtered['importer_name'] == country)
] if country else df_filtered[
    (df_filtered['exporter_name'].isin(countries)) |
    (df_filtered['importer_name'].isin(countries))
]

if st.sidebar.button('Download Filtered Data'):
    csv = filtered_data.to_csv(index=False)
    st.sidebar.download_button(
        label="Click to Download",
        data=csv,
        file_name=f"lead_trade_{selected_countries}_{selected_years[0]}-{selected_years[1]}.csv",
        mime='text/csv'
    ) <|MERGE_RESOLUTION|>--- conflicted
+++ resolved
@@ -110,47 +110,9 @@
 }
 
 CATEGORY_COLORS = {
-<<<<<<< HEAD
-    'Ores & Concentrates': {
-        'base': '#8c6675',  # Sienna brown
-        'codes': {
-            '260700': '#8c6675'  # Same as base since only one code
-        }
-    },
-    'New Lead': {
-        'base': '#4F4F4F',  # Base gray
-        'codes': {
-            '780110': '#4F4F4F',  # Darker gray
-            '780191': '#757575',  # Base gray
-            '780199': '#A5A5A5'   # Lighter gray
-        }
-    },
-    'New Batteries': {
-        'base': '#ffe000',  # Forest green
-        'codes': {
-            '850710': '#ffe000',  # Darker green
-            '850720': '#fff085'   # Lighter green
-        }
-    },
-    'Used Batteries & Scrap': {
-        'base': '#eb7f00',  # Bright orange
-        'codes': {
-            '854810': '#eb7f00',  # Darker orange
-            '780200': '#ffbc6d'   # Lighter orange
-        }
-    }
-}
-
-# Create a flat mapping of HS codes to colors for easy lookup
-HS_CODE_COLORS = {
-    hs_code: category_data['codes'][hs_code]
-    for category, category_data in CATEGORY_COLORS.items()
-    for hs_code in category_data['codes']
-=======
     'New Lead': '#52525b',        # Grey
     'New Batteries': '#16a34a',    # Green
     'Used Batteries & Scrap': '#ea580c'  # Orange
->>>>>>> 579e7540
 }
 
 # Create theme-aware plotly template
@@ -372,30 +334,22 @@
     exports.groupby(['year', 'category', 'product'])['quantity']
     .sum()
     .reset_index()
-<<<<<<< HEAD
     .assign(
         product_label = lambda x: x['product'].map(hs_code_labels),
         order = lambda x: x['product'].map({c: i for i, c in enumerate(HS_TO_CATEGORY.keys())})
     )
     .sort_values(['order'])
-=======
-    .assign(product_label=lambda x: x['product'].map(hs_code_labels))
->>>>>>> 579e7540
 )
 
 yearly_imports = (
     imports.groupby(['year', 'category', 'product'])['quantity']
     .sum()
     .reset_index()
-<<<<<<< HEAD
     .assign(
         product_label = lambda x: x['product'].map(hs_code_labels),
         order = lambda x: x['product'].map({c: i for i, c in enumerate(HS_TO_CATEGORY.keys())})
     )
     .sort_values(['order'])
-=======
-    .assign(product_label=lambda x: x['product'].map(hs_code_labels))
->>>>>>> 579e7540
 )
 
 # Show trade imbalance
@@ -412,7 +366,6 @@
     .fillna(0)
 )
 
-<<<<<<< HEAD
 from plotly.subplots import make_subplots
 
 fig0 = make_subplots(
@@ -421,20 +374,6 @@
     vertical_spacing=0.15,
     subplot_titles=("", ""),
     row_heights=[0.5, 0.5]
-=======
-fig0 = px.bar(
-    yearly_imports_exports,
-    x='year',
-    y='imbalance',
-    color='category',
-    barmode='relative',
-    labels={
-        'imbalance': 'Exports - Imports (tons)',
-        'year': 'Year',
-        'category': 'Category'
-    },
-    color_discrete_map=CATEGORY_COLORS,  # Use category colors instead of HS code colors
->>>>>>> 579e7540
 )
 
 for category in yearly_trades['category'].unique():
@@ -442,7 +381,7 @@
     fig0.add_trace(go.Bar(
         x=cat_df['year'],
         y=cat_df['exports'],
-        marker_color=cat_df['category'].map({k: v['base'] for k, v in CATEGORY_COLORS.items()}),
+        marker_color=cat_df['category'].map(CATEGORY_COLORS),
         name=category,
     ), row=1, col=1)
 
@@ -452,7 +391,7 @@
         x=cat_df['year'],
         y=cat_df['imports'],
         name=category,
-        marker_color=cat_df['category'].map({k: v['base'] for k, v in CATEGORY_COLORS.items()}),
+        marker_color=cat_df['category'].map(CATEGORY_COLORS),
         showlegend=False,
     ), row=2, col=1)
 
@@ -499,7 +438,6 @@
     ),
     yaxis=dict(
         gridcolor='rgba(128,128,128,0.1)', 
-<<<<<<< HEAD
         linecolor='rgba(128,128,128,0.2)',
         title="Exports (tons)",
         # zeroline=True,  # Added: more visible zero line
@@ -510,9 +448,6 @@
         linecolor='rgba(128,128,128,0.2)',
         title="Imports (tons)",
         range=[yearly_trades.groupby(['year'])['imports'].sum().reset_index().imports.max(), 0]
-=======
-        linecolor='rgba(128,128,128,0.2)'
->>>>>>> 579e7540
     ),
     barmode="stack",
     template=get_plotly_template(),
